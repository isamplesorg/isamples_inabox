import typing
import requests
import geojson
import fastapi
import logging
import urllib.parse
import isb_web.config

BASE_URL = isb_web.config.Settings().solr_url
_RPT_FIELD = "producedBy_samplingSite_location_rpt"

# Identify the bounding boxes for solr and leaflet for diagnostic purposes
SOLR_BOUNDS = -1
LEAFLET_BOUNDS = -2

MIN_LAT = "min_lat"
MAX_LAT = "max_lat"
MIN_LON = "min_lon"
MAX_LON = "max_lon"

# 0.2 seems ok for the grid cells.
_GEOJSON_ERR_PCT = 0.2
# 0.1 for the leaflet heatmap tends to generate more cells for the heatmap “blob” generation
_LEAFLET_ERR_PCT = 0.1

# Maximum rows to return in a streaming request.
MAX_STREAMING_ROWS = 500000

RESERVED_CHAR_LIST = [
    "+",
    "-",
    "&",
    "|",
    "!",
    "(",
    ")",
    "{",
    "}",
    "[",
    "]",
    "^",
    '"',
    "~",
    "*",
    "?",
    ":",
]

ALLOWED_SELECT_METHODS = ["search", "random", ]

def escape_solr_query_term(term):
    """Escape a query term for inclusion in a query."""
    term = term.replace("\\", "\\\\")
    for c in RESERVED_CHAR_LIST:
        term = term.replace(c, r"\{}".format(c))
    return term


def clip_float(v, min_v, max_v):
    if v < min_v:
        return min_v
    if v > max_v:
        return max_v
    return v


def get_solr_url(path_component: str):
    return urllib.parse.urljoin(BASE_URL, path_component)


def _get_heatmap(
    q: typing.AnyStr,
    bb: typing.Dict,
    dist_err_pct: float,
    fq: typing.AnyStr = "",
    grid_level=None,
) -> typing.Dict:
    # TODO: dealing with the antimeridian ("dateline") in the Solr request.
    # Should probably do this by computing two requests when the request BB
    # straddles the antimeridian.
    if bb is None or len(bb) < 2:
        bb = {MIN_LAT: -90.0, MAX_LAT: 90.0, MIN_LON: -180.0, MAX_LON: 180.0}
    bb[MIN_LAT] = clip_float(bb[MIN_LAT], -90.0, 90.0)
    bb[MAX_LAT] = clip_float(bb[MAX_LAT], -90.0, 90.0)
    bb[MIN_LON] = clip_float(bb[MIN_LON], -180.0, 180.0)
    bb[MAX_LON] = clip_float(bb[MAX_LON], -180.0, 180.0)
    # logging.warning(bb)
    headers = {"Accept": "application/json"}
    params = {
        "q": q,
        "rows": 0,
        "wt": "json",
        "facet": "true",
        "facet.heatmap": _RPT_FIELD,
        "facet.heatmap.distErrPct": dist_err_pct,
        # "facet.heatmap.gridLevel": grid_level,
        "facet.heatmap.geom": f"[{bb[MIN_LON]} {bb[MIN_LAT]} TO {bb[MAX_LON]} {bb[MAX_LAT]}]",
    }
    if fq is not None:
        params["fq"] = fq
    # if grid level is None, then Solr calculates an "appropriate" grid scale
    # based on the bounding box and distErrPct. Seems a bit off...
    if grid_level is not None:
        params["facet.heatmap.gridLevel"] = grid_level
    # Get the solr heatmap for the provided bounds
    url = get_solr_url("select")
    response = requests.get(url, headers=headers, params=params)

    # logging.debug("Got: %s", response.url)
    res = response.json()
    total_matching = res.get("response", {}).get("numFound", 0)
    hm = res.get("facet_counts", {}).get("facet_heatmaps", {}).get(_RPT_FIELD, {})
    hm["numDocs"] = total_matching
    return hm


##
# Create a GeoJSON rendering of the Solr Heatmap response.
# Generates a GeoJSON polygon (rectangle) feature for each Solr heatmap cell
# that has a count value over 0.
# Returns the generated features as a GeoJSON FeatureCollection,
# https://datatracker.ietf.org/doc/html/rfc7946#section-3.3
def solr_geojson_heatmap(
    q, bb, fq=None, grid_level=None, show_bounds=False, show_solr_bounds=False
):
    hm = _get_heatmap(q, bb, _GEOJSON_ERR_PCT, fq=fq, grid_level=grid_level)
    # print(hm)
    gl = hm.get("gridLevel", -1)
    # logging.warning(hm)
    d_lat = hm["maxY"] - hm["minY"]
    dd_lat = d_lat / (hm["rows"])
    d_lon = hm["maxX"] - hm["minX"]
    dd_lon = d_lon / (hm["columns"])
    lat_0 = hm["maxY"]  # - dd_lat
    lon_0 = hm["minX"]  # + dd_lon
    _max_value = 0

    # Container for the generated geojson features
    grid = []
    if show_bounds:
        bbox = geojson.Feature(
            geometry=geojson.Polygon(
                [
                    [
                        (
                            bb[MIN_LAT],
                            bb[MIN_LON],
                        ),
                        (
                            bb[MAX_LAT],
                            bb[MIN_LON],
                        ),
                        (
                            bb[MAX_LAT],
                            bb[MAX_LON],
                        ),
                        (
                            bb[MIN_LAT],
                            bb[MAX_LON],
                        ),
                        (
                            bb[MIN_LAT],
                            bb[MIN_LON],
                        ),
                    ]
                ]
            ),
            properties={"count": LEAFLET_BOUNDS},
        )
        grid.append(bbox)
    if show_solr_bounds:
        bbox = geojson.Feature(
            geometry=geojson.Polygon(
                [
                    [
                        (
                            hm["minX"],
                            hm["minY"],
                        ),
                        (
                            hm["maxX"],
                            hm["minY"],
                        ),
                        (
                            hm["maxX"],
                            hm["maxY"],
                        ),
                        (
                            hm["minX"],
                            hm["maxY"],
                        ),
                        (
                            hm["minX"],
                            hm["minY"],
                        ),
                    ]
                ]
            ),
            properties={"count": SOLR_BOUNDS},
        )
        grid.append(bbox)

    # Process the Solr heatmap response. Draw a box for each cell
    # that has a count > 0 and set the "count" property of the
    # feature to that value.
    _total = 0
    _count_matrix = hm.get("counts_ints2D", None)
    if _count_matrix is not None:
        for i_row in range(0, hm["rows"]):
            for i_col in range(0, hm["columns"]):
                if _count_matrix[i_row] is not None:
                    v = _count_matrix[i_row][i_col]
                    if v > 0:
                        _total = _total + v
                        if v > _max_value:
                            _max_value = v
                        p0lat = lat_0 - dd_lat * i_row
                        p0lon = lon_0 + dd_lon * i_col
                        pts = geojson.Polygon(
                            [
                                [
                                    (
                                        p0lon,
                                        p0lat,
                                    ),
                                    (
                                        p0lon + dd_lon,
                                        p0lat,
                                    ),
                                    (
                                        p0lon + dd_lon,
                                        p0lat - dd_lat,
                                    ),
                                    (
                                        p0lon,
                                        p0lat - dd_lat,
                                    ),
                                    (
                                        p0lon,
                                        p0lat,
                                    ),
                                ]
                            ]
                        )
                        feature = geojson.Feature(geometry=pts, properties={"count": v})
                        grid.append(feature)
    geodata = geojson.FeatureCollection(grid)
    geodata["max_count"] = _max_value
    geodata["grid_level"] = gl
    geodata["total"] = _total
    geodata["num_docs"] = hm.get("numDocs", 0)
    return geodata


# Generate a list of [latitude, longitude, value] from
# a solr heatmap. Latitude and longitude represent the
# centers of the solr heatmap grid cells. The value is the count
# for the grid cell.
# Suitable for consumption by leaflet: https://leafletjs.com
def solr_leaflet_heatmap(q, bb, fq=None, grid_level=None):
    hm = _get_heatmap(q, bb, _LEAFLET_ERR_PCT, fq=fq, grid_level=grid_level)
    # logging.warning(hm)
    d_lat = hm["maxY"] - hm["minY"]
    dd_lat = d_lat / (hm["rows"])
    d_lon = hm["maxX"] - hm["minX"]
    dd_lon = d_lon / (hm["columns"])
    lat_0 = hm["maxY"] - dd_lat / 2.0
    lon_0 = hm["minX"] + dd_lon / 2.0
    data = []
    max_value = 0
    _total = 0
    for i_row in range(0, hm["rows"]):
        for i_col in range(0, hm["columns"]):
            if hm["counts_ints2D"][i_row] is not None:
                v = hm["counts_ints2D"][i_row][i_col]
                if v > 0:
                    _total = _total + v
                    lt = lat_0 - dd_lat * i_row
                    lg = lon_0 + dd_lon * i_col
                    data.append([lt, lg, v])
                    if v > max_value:
                        max_value = v
    # return list of [lat, lon, count] and maximum count value
    return {
        "data": data,
        "max_value": max_value,
        "total": _total,
        "num_docs": hm.get("numDocs", 0),
    }


def solr_query(params, query=None):
    """
    Issue a request against the solr select endpoint.

    Params is a list of [k, v] to support duplicate keys, which solr
    uses a lot of.

    Args:
        params: list of list, see https://solr.apache.org/guide/8_9/common-query-parameters.html

    Returns:
        Iterator for the solr response.
    """
    url = get_solr_url("select")
    headers = {"Accept": "application/json"}
    content_type = "application/json"
    wt_map = {
        "csv": "text/plain",
        "xml": "application/xml",
        "geojson": "application/geo+json",
        "smile": "application/x-jackson-smile",
        "json": "application/json",
    }
    wt_value = params.get("wt")
    if wt_value is not None:
        content_type = wt_map.get(wt_value.lower(), "json")
    if query is None:
        response = requests.get(url, headers=headers, params=params, stream=True)
    else:
        response = requests.post(
            url, headers=headers, params=params, json=query, stream=True
        )
    return fastapi.responses.StreamingResponse(
        response.iter_content(chunk_size=2048), media_type=content_type
    )


def solr_get_record(identifier):
    """
    Retrieve the solr document for the specified identifier.

    The select endpoint is used instead of get because get does
    not return fields populated by copyField operations.

    Args:
        identifier: string, the record identifier

    Returns: status_code, object
    """
    params = {
        "wt": "json",
        "q": f"id:{escape_solr_query_term(identifier)}",
        "fl": "*",
        "rows": 1,
        "start": 0,
    }
    url = get_solr_url("select")
    headers = {"Accept": "application/json"}
    response = requests.get(url, headers=headers, params=params)
    if response.status_code != 200:
        return response.status_code, None
    docs = response.json()
    if docs["response"]["numFound"] == 0:
        return 404, None
    return 200, docs["response"]["docs"][0]


def solr_searchStream(params, collection="isb_core_records"):   # noqa: C901 -- need to examine computational complexity
    """
    Requests a streaming search response from solr.

    The usual q, fq, fl, sort and other standard parameters are accepted.

    Only records that have longitude and latitude are returned.

    The response always includes at least the fields except if
    "xycount" is true (below):
      id: the record id
      x: longitude
      y: latitude

    If "xycount" is provided as a truthy value, then the results include only
    the fields "x,y,n" where n is the number of records at x,y.

    Example with curl:
    curl --data-urlencode \
      'expr=search(isb_core_records,q="source:SESAR",fq="searchText:sample",fq="hasMaterialCategory:Mineral",fl="id,producedBy_samplingSite_location_latitude,producedBy_samplingSite_location_longitude",sort="id asc",qt="/export")'\
      "http://localhost:8983/solr/isb_core_records/stream"

    Args:
        params: parameters for the search expression
        collection: name of collection to search

    Returns:
        Stream of records from solr
    """
    # TODO: Test coverage, need to mock solr?

    point_rollup = False
    default_params = {
        "q": "*:*",
        "rows": MAX_STREAMING_ROWS,
    }
    default_params.update(params)
    url = get_solr_url("stream")
    headers = {"Accept": "application/json"}
    qparams = {}
    _params = []
    _has_fl = False
    _field_list = [
        "id",
        "x:producedBy_samplingSite_location_longitude",
        "y:producedBy_samplingSite_location_latitude",
    ]
    selection_method = "search"
    for k, v in default_params.items():
        if k == "xycount":
            v = str(v).lower()
            if v in ["1", "true", "yes", "y"]:
                point_rollup = True
            k = None
        if k == "rows":
            if int(v) > MAX_STREAMING_ROWS:
                v = MAX_STREAMING_ROWS
        if k == "fl":
            _has_fl = True
            _fields = v.split(",")
            for f in _fields:
                if f not in _field_list:
                    _field_list.append(f)
            v = ",".join(_field_list)
<<<<<<< HEAD
        if k == "select":
            if v in ALLOWED_SELECT_METHODS:
                selection_method = v
        if not k is None:
=======
        if k is not None:
>>>>>>> 2a9465e7
            _params.append(f'{k}="{v}"')
    if not _has_fl:
        _params.append(f'fl="{",".join(_field_list)}"')
    # if not _has_sort:
    #    _params.append('sort="id asc"')
    _params.append(
        (
            'fq="producedBy_samplingSite_location_longitude:*'
            ' AND producedBy_samplingSite_location_latitude:*"'
        )
    )
    content_type = "application/json"
    request = {"expr": f'{selection_method}({collection},{",".join(_params)},qt="/select")'}
    if point_rollup:
        request = {
            "expr": (
                f'select(rollup({selection_method}({collection},{",".join(_params)},qt="/select")'
                ',over="x,y",count(*)),x,y,count(*) as n)'
            )
        }
    logging.info("Expression = %s", request["expr"])
    response = requests.post(
        url, headers=headers, params=qparams, data=request, stream=True
    )
    logging.info("Returning response")
    return fastapi.responses.StreamingResponse(
        response.iter_content(chunk_size=4096), media_type=content_type
    )


def solr_luke():
    """
    Information about the solr isb_core_records schema
    See: https://solr.apache.org/guide/8_9/luke-request-handler.html

    Returns:
        JSON document iterator
    """
    url = get_solr_url("admin/luke")
    params = {"show": "schema", "wt": "json"}
    headers = {"Accept": "application/json"}
    response = requests.get(url, headers=headers, params=params, stream=True)
    return fastapi.responses.StreamingResponse(
        response.iter_content(chunk_size=2048), media_type="application/json"
    )


def _fetch_solr_records(
    rsession=requests.session(),
    authority_id: typing.Optional[str] = None,
    start_index: int = 0,
    batch_size: int = 50000,
    field: typing.Optional[str] = None,
    sort: typing.Optional[str] = None,
    additional_query: typing.Optional[str] = None,
):
    headers = {"Content-Type": "application/json"}
    if additional_query is not None:
        if authority_id is not None:
            query = f"{additional_query} AND source:{authority_id}"
        else:
            query = additional_query
    elif authority_id is None:
        query = "*:*"
    else:
        query = f"source:{authority_id}"
    params = {
        "q": query,
        "rows": batch_size,
        "start": start_index,
    }
    if field is not None:
        params["fl"] = field
    if sort is not None:
        params["sort"] = sort
    _url = get_solr_url("select")
    res = rsession.get(_url, headers=headers, params=params)
    json = res.json()
    docs = json["response"]["docs"]
    num_found = json["response"]["numFound"]
    has_next = start_index + len(docs) < num_found
    return docs, has_next


def solr_records_for_sitemap(
    rsession=requests.session(),
    authority_id: typing.Optional[str] = None,
    start_index: int = 0,
    batch_size: int = 50000,
) -> typing.List[typing.Dict]:
    """

    Args:
        rsession: The requests.session object to use for sending the solr request
        authority_id: The authority_id to use when querying SOLR, defaults to all
        start_index: The offset for the records to return
        batch_size: Number of documents for this particular sitemap document

    Returns:
        A list of dictionaries of solr documents with id and sourceUpdatedTime fields
    """
    return _fetch_solr_records(
        rsession,
        authority_id,
        start_index,
        batch_size,
        "id,sourceUpdatedTime",
        "sourceUpdatedTime asc",
    )[0]


def solr_records_for_stac_collection(
    authority_id: typing.Optional[str] = None,
    start_index: int = 0,
    batch_size: int = 1000,
) -> (typing.List[typing.Dict], bool):
    """

    Args:
        authority_id: The authority_id to use when querying SOLR, defaults to all
        start_index: The offset for the records to return
        batch_size: Number of documents for this particular sitemap document

    Returns:
        A tuple of the dictionaries of solr documents with id and lat/lon fields, and whether there are more records
    """
    return _fetch_solr_records(
        requests.session(),
        authority_id,
        start_index,
        batch_size,
        "id,producedBy_samplingSite_location_longitude,producedBy_samplingSite_location_latitude,producedBy_resultTime,sourceUpdatedTime",
        "sourceUpdatedTime asc",
        "producedBy_samplingSite_location_longitude:* AND producedBy_samplingSite_location_latitude:*",
    )


class ISBCoreSolrRecordIterator:
    """
    Iterator class for looping over all the Solr records in the ISB core Solr schema
    """

    def __init__(
        self,
        rsession=requests.session(),
        authority: str = None,
        batch_size: int = 50000,
        offset: int = 0,
        sort: str = None,
    ):
        """

        Args:
            rsession: The requests.session object to use for sending the solr request
            authority_id: The authority_id to use when querying SOLR, defaults to all
            batch_size: Number of documents to fetch at a time
            offset: The offset into the records to begin iterating
            sort: The solr sort parameter to use
        """
        self.rsession = rsession
        self.authority = authority
        self.batch_size = batch_size
        self.offset = offset
        self.sort = sort
        self._current_batch = []
        self._current_batch_index = -1

    def __iter__(self):
        return self

    def __next__(self) -> typing.Dict:
        if len(self._current_batch) == 0 or self._current_batch_index == len(
            self._current_batch
        ):
            self._current_batch = _fetch_solr_records(
                self.rsession,
                self.authority,
                self.offset,
                self.batch_size,
                None,
                self.sort,
            )[0]
            if len(self._current_batch) == 0:
                # reached the end of the records
                raise StopIteration
            logging.info(
                f"Just fetched {len(self._current_batch)} ISB Core solr records at offset {self.offset}"
            )
            self.offset += self.batch_size
            self._current_batch_index = 0
        # return the next one in the list and increment our index
        next_record = self._current_batch[self._current_batch_index]
        self._current_batch_index = self._current_batch_index + 1
        return next_record<|MERGE_RESOLUTION|>--- conflicted
+++ resolved
@@ -420,14 +420,10 @@
                 if f not in _field_list:
                     _field_list.append(f)
             v = ",".join(_field_list)
-<<<<<<< HEAD
         if k == "select":
             if v in ALLOWED_SELECT_METHODS:
                 selection_method = v
         if not k is None:
-=======
-        if k is not None:
->>>>>>> 2a9465e7
             _params.append(f'{k}="{v}"')
     if not _has_fl:
         _params.append(f'fl="{",".join(_field_list)}"')
