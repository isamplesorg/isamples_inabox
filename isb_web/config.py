--- conflicted
+++ resolved
@@ -3,12 +3,9 @@
 class Settings(BaseSettings):
     database_url: str = "UNSET"
     web_root: str = "/"
-<<<<<<< HEAD
     client_id: str = ""
     client_secret: str = ""
-=======
     solr_url: str = "UNSET"
->>>>>>> c0e929a1
 
     class Config:
         env_file = "isb_web_config.env"